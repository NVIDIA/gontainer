--- conflicted
+++ resolved
@@ -61,11 +61,7 @@
 			r.events.Subscribe(event, func() error {
 				// Get or spawn event handler dependencies recursively.
 				handlerInTypes := factory.factoryEventsInTypes[handlerType]
-<<<<<<< HEAD
-				handlerInValues, err := r.getFactoryIns(factory.factoryCtx, handlerInTypes)
-=======
 				handlerInValues, err := r.getFactoryInValues(factory.factoryCtx, handlerInTypes)
->>>>>>> 8c12138a
 				if err != nil {
 					return err
 				}
@@ -130,13 +126,8 @@
 	return nil
 }
 
-<<<<<<< HEAD
-// getFactoryIns spawns, boxes and returns specified factory input types.
-func (r *registry) getFactoryIns(ctx context.Context, factoryInTypes []reflect.Type) ([]reflect.Value, error) {
-=======
 // getFactoryInValues spawns, boxes and returns specified factory input values for types.
 func (r *registry) getFactoryInValues(ctx context.Context, factoryInTypes []reflect.Type) ([]reflect.Value, error) {
->>>>>>> 8c12138a
 	factoryInValues := make([]reflect.Value, 0, len(factoryInTypes))
 	for _, origFactoryInType := range factoryInTypes {
 		// Handle specified `context.Context` as a special case.
@@ -218,11 +209,7 @@
 	}
 
 	// Get or spawn factory input values recursively.
-<<<<<<< HEAD
-	factoryInValues, err := r.getFactoryIns(factory.factoryCtx, factory.factoryInTypes)
-=======
 	factoryInValues, err := r.getFactoryInValues(factory.factoryCtx, factory.factoryInTypes)
->>>>>>> 8c12138a
 	if err != nil {
 		return fmt.Errorf("failed to get factory input values: %w", err)
 	}
