/*
 * SPDX-FileCopyrightText: Copyright (c) 2003 NVIDIA CORPORATION & AFFILIATES. All rights reserved.
 * SPDX-License-Identifier: Apache-2.0
 *
 * Licensed under the Apache License, Version 2.0 (the "License");
 * you may not use this file except in compliance with the License.
 * You may obtain a copy of the License at
 *
 * http://www.apache.org/licenses/LICENSE-2.0
 *
 * Unless required by applicable law or agreed to in writing, software
 * distributed under the License is distributed on an "AS IS" BASIS,
 * WITHOUT WARRANTIES OR CONDITIONS OF ANY KIND, either express or implied.
 * See the License for the specific language governing permissions and
 * limitations under the License.
 */

package gontainer

import (
	"context"
	"errors"
	"fmt"
	"reflect"
	"sync"
	"sync/atomic"
	"testing"
	"time"
)

// TestRegistryRegisterFactory tests corresponding registry method.
func TestRegistryRegisterFactory(t *testing.T) {
	fun := func(a, b, c string) (int, bool, error) {
		return 1, true, nil
	}

	opts := WithMetadata("test", func() {})
	source := NewFactory(fun, opts)
	factory, err := source.factory()
	equal(t, err, nil)

	registry := &registry{}
<<<<<<< HEAD
	equal(t, registry.registerFactory(factory), nil)
	equal(t, registry.factories, []*Factory{factory})
	equal(t, factory.factoryFunc == nil, false)
	equal(t, factory.factoryLoaded, true)
=======
	registry.registerFactory(factory)
	equal(t, registry.factories[0], factory)
	equal(t, factory.source.fn == nil, false)
>>>>>>> 6ea299b3
}

// TestRegistryValidateFactories tests corresponding registry method.
func TestRegistryValidateFactories(t *testing.T) {
	tests := []struct {
		name      string
		factories []*Factory
		wantErr   func(t *testing.T, err error)
	}{
		{
			name: "NoValidationErrors",
			factories: []*Factory{
				NewFactory(func(bool) (int, error) { return 1, nil }),
				NewFactory(func(string) (bool, error) { return true, nil }),
				NewFactory(func() (string, error) { return "s", nil }),
			},
			wantErr: func(t *testing.T, err error) {
				equal(t, err, nil)
			},
		},
		{
			name: "ServiceNotResolvedError",
			factories: []*Factory{
				NewFactory(func(bool) error { return nil }),
				NewFactory(func(string) error { return nil }),
			},
			wantErr: func(t *testing.T, err error) {
				equal(t, errors.Is(err, ErrServiceNotResolved), true)

				unwrap, ok := err.(interface{ Unwrap() []error })
				equal(t, ok, true)
				errs := unwrap.Unwrap()
				equal(t, len(errs), 2)

				equal(t, errors.Is(errs[0], ErrServiceNotResolved), true)
				equal(t, errs[0].Error(), "failed to validate argument 'bool' (index 0) "+
					"of factory 'Factory[func(bool) error]' from 'github.com/NVIDIA/gontainer': "+
					"service not resolved")

				equal(t, errors.Is(errs[1], ErrServiceNotResolved), true)
				equal(t, errs[1].Error(), "failed to validate argument 'string' (index 0) "+
					"of factory 'Factory[func(string) error]' from 'github.com/NVIDIA/gontainer': "+
					"service not resolved")
			},
		},
		{
			name: "ServiceDuplicatedError",
			factories: []*Factory{
				NewFactory(func() (string, error) { return "s1", nil }),
				NewFactory(func() (string, error) { return "s2", nil }),
			},
			wantErr: func(t *testing.T, err error) {
				equal(t, errors.Is(err, ErrServiceDuplicated), true)

				unwrap, ok := err.(interface{ Unwrap() []error })
				equal(t, ok, true)
				errs := unwrap.Unwrap()
				equal(t, len(errs), 2)

				equal(t, errors.Is(errs[0], ErrServiceDuplicated), true)
				equal(t, errs[0].Error(), "failed to validate output 'string' (index 0) "+
					"of factory 'Factory[func() (string, error)]' from 'github.com/NVIDIA/gontainer': "+
					"service duplicated")

				equal(t, errors.Is(errs[1], ErrServiceDuplicated), true)
				equal(t, errs[1].Error(), "failed to validate output 'string' (index 0) "+
					"of factory 'Factory[func() (string, error)]' from 'github.com/NVIDIA/gontainer': "+
					"service duplicated")
			},
		},
		{
			name: "CircularDependencyErrors",
			factories: []*Factory{
				NewFactory(func(bool) (int, error) { return 1, nil }),
				NewFactory(func(string) (bool, error) { return true, nil }),
				NewFactory(func(int) (string, error) { return "s", nil }),
			},
			wantErr: func(t *testing.T, err error) {
				equal(t, errors.Is(err, ErrCircularDependency), true)

				unwrap, ok := err.(interface{ Unwrap() []error })
				equal(t, ok, true)
				errs := unwrap.Unwrap()
				equal(t, len(errs), 3)

				equal(t, errors.Is(errs[0], ErrCircularDependency), true)
				equal(t, errs[0].Error(), "failed to validate factory 'Factory[func(bool) (int, error)]' "+
					"from 'github.com/NVIDIA/gontainer': circular dependency")

				equal(t, errors.Is(errs[1], ErrCircularDependency), true)
				equal(t, errs[1].Error(), "failed to validate factory 'Factory[func(string) (bool, error)]' "+
					"from 'github.com/NVIDIA/gontainer': circular dependency")

				equal(t, errors.Is(errs[2], ErrCircularDependency), true)
				equal(t, errs[2].Error(), "failed to validate factory 'Factory[func(int) (string, error)]' "+
					"from 'github.com/NVIDIA/gontainer': circular dependency")
			},
		},
		{
			name: "ComplexErrors",
			factories: []*Factory{
				NewFactory(func(struct{ X int }) string { return "s1" }),                   // not resolved, duplicate
				NewFactory(func(ctx context.Context) (string, error) { return "s2", nil }), // duplicate
				NewFactory(func(bool) (int, error) { return 1, nil }),                      // cycle
				NewFactory(func(int) (bool, string) { return true, "s3" }),                 // cycle, duplicate
			},
			wantErr: func(t *testing.T, err error) {
				equal(t, errors.Is(err, ErrServiceNotResolved), true)
				equal(t, errors.Is(err, ErrServiceDuplicated), true)
				equal(t, errors.Is(err, ErrCircularDependency), true)

				unwrap, ok := err.(interface{ Unwrap() []error })
				equal(t, ok, true)
				errs := unwrap.Unwrap()
				equal(t, len(errs), 6)

				equal(t, errors.Is(errs[0], ErrServiceNotResolved), true)
				equal(t, errs[0].Error(), "failed to validate argument 'struct { X int }' (index 0) "+
					"of factory 'Factory[func(struct { X int }) string]' from 'github.com/NVIDIA/gontainer': "+
					"service not resolved")

				equal(t, errors.Is(errs[1], ErrServiceDuplicated), true)
				equal(t, errs[1].Error(), "failed to validate output 'string' (index 0) "+
					"of factory 'Factory[func(struct { X int }) string]' from 'github.com/NVIDIA/gontainer': "+
					"service duplicated")

				equal(t, errors.Is(errs[2], ErrServiceDuplicated), true)
				equal(t, errs[2].Error(), "failed to validate output 'string' (index 0) "+
					"of factory 'Factory[func(context.Context) (string, error)]' from 'github.com/NVIDIA/gontainer': "+
					"service duplicated")

				equal(t, errors.Is(errs[3], ErrServiceDuplicated), true)
				equal(t, errs[3].Error(), "failed to validate output 'string' (index 1) "+
					"of factory 'Factory[func(int) (bool, string)]' from 'github.com/NVIDIA/gontainer': "+
					"service duplicated")

				equal(t, errors.Is(errs[4], ErrCircularDependency), true)
				equal(t, errs[4].Error(), "failed to validate factory 'Factory[func(bool) (int, error)]' "+
					"from 'github.com/NVIDIA/gontainer': circular dependency")

				equal(t, errors.Is(errs[5], ErrCircularDependency), true)
				equal(t, errs[5].Error(), "failed to validate factory 'Factory[func(int) (bool, string)]' "+
					"from 'github.com/NVIDIA/gontainer': circular dependency")
			},
		},
	}
	for _, tt := range tests {
		t.Run(tt.name, func(t *testing.T) {
			registry := &registry{}
<<<<<<< HEAD
			for _, factory := range tt.factories {
				equal(t, registry.registerFactory(factory), nil)
=======
			for _, source := range tt.factories {
				factory, err := source.factory()
				equal(t, err, nil)
				equal(t, factory == nil, false)
				registry.registerFactory(factory)
>>>>>>> 6ea299b3
			}
			tt.wantErr(t, registry.validateFactories())
		})
	}
}

<<<<<<< HEAD
// TestRegistryProduceServices tests corresponding registry method.
func TestRegistryProduceServices(t *testing.T) {
	factory := NewFactory(func() bool { return true })

	registry := &registry{}
	equal(t, registry.registerFactory(factory), nil)
	equal(t, registry.spawnFactories(), nil)
	equal(t, factory.factorySpawned, true)
=======
// TestRegistrySpawnFactories tests corresponding registry method.
func TestRegistrySpawnFactories(t *testing.T) {
	source := NewFactory(func() bool { return true })

	factory, err := source.factory()
	equal(t, err, nil)
	equal(t, factory == nil, false)

	registry := &registry{}
	registry.registerFactory(factory)
>>>>>>> 6ea299b3

	err = registry.spawnFactories()
	equal(t, err, nil)
	equal(t, factory.spawned, true)
	equal(t, factory.outValues[0].Interface(), true)
}

// TestRegistryResolveParallel tests corresponding registry method.
// This test must be run with the race detector (`-race` flag).
func TestRegistryResolveParallel(t *testing.T) {
	source := NewFactory(func() bool {
		time.Sleep(10 * time.Millisecond)
		return true
	})

	factory, err := source.factory()
	equal(t, err, nil)
	equal(t, factory == nil, false)

	registry := &registry{}
<<<<<<< HEAD
	equal(t, registry.registerFactory(NewFactory(func() (bool, error) {
=======
	registry.registerFactory(factory)

	wg := sync.WaitGroup{}
	wg.Add(10)
	for x := 0; x < 10; x++ {
		go func() {
			values, err := registry.resolveByType(reflect.TypeOf(true))
			equal(t, err, nil)
			equal(t, values[0].Interface(), true)
			wg.Done()
		}()
	}

	wg.Wait()
	equal(t, factory.getSpawned(), true)
}

// TestRegistrySpawnWithErrors tests corresponding registry method.
func TestRegistrySpawnWithErrors(t *testing.T) {
	source := NewFactory(func() (bool, error) {
>>>>>>> 6ea299b3
		return false, errors.New("failed to create new service")
	})

	factory, err := source.factory()
	equal(t, err, nil)
	equal(t, factory == nil, false)

	registry := &registry{}
	registry.registerFactory(factory)

<<<<<<< HEAD
	err := registry.spawnFactories()
=======
	err = registry.spawnFactories()
>>>>>>> 6ea299b3
	equal(t, err != nil, true)
	equal(t, fmt.Sprint(err), `failed to spawn services of `+
		`'Factory[func() (bool, error)]' from 'github.com/NVIDIA/gontainer': `+
		`factory returned error: failed to create new service`)
}

// TestRegistryCloseFactories tests corresponding registry method.
func TestRegistryCloseFactories(t *testing.T) {
	funcStarted := atomic.Bool{}
	funcClosed := atomic.Bool{}
	source := NewFactory(func(ctx context.Context) any {
		return func() error {
			funcStarted.Store(true)
			<-ctx.Done()
			funcClosed.Store(true)
			return nil
		}
	})

<<<<<<< HEAD
	registry := &registry{}
	equal(t, registry.registerFactory(factory), nil)
	equal(t, registry.spawnFactories(), nil)
	equal(t, factory.factorySpawned, true)
=======
	factory, err := source.factory()
	equal(t, err, nil)
	equal(t, factory == nil, false)

	registry := &registry{}
	registry.registerFactory(factory)
	equal(t, registry.spawnFactories(), nil)
	equal(t, factory.spawned, true)
>>>>>>> 6ea299b3

	// Let factory function start executing in the background.
	time.Sleep(time.Millisecond)

	equal(t, funcStarted.Load(), true)
	equal(t, funcClosed.Load(), false)
	equal(t, registry.closeFactories(), nil)
	equal(t, funcStarted.Load(), true)
	equal(t, funcClosed.Load(), true)
}

// TestRegistryCloseWithError tests corresponding registry method.
func TestRegistryCloseWithError(t *testing.T) {
<<<<<<< HEAD
	registry := &registry{}

	equal(t, registry.registerFactory(NewFactory(func(ctx context.Context) any {
		return func() error { return errors.New("failed to close 1") }
	})), nil)

	equal(t, registry.registerFactory(NewFactory(func() any {
=======
	source1 := NewFactory(func(ctx context.Context) any {
		return func() error { return errors.New("failed to close 1") }
	})
	source2 := NewFactory(func() any {
>>>>>>> 6ea299b3
		return func() error { return errors.New("failed to close 2") }
	})

	factory1, err := source1.factory()
	equal(t, err, nil)
	equal(t, factory1 == nil, false)

	factory2, err := source2.factory()
	equal(t, err, nil)
	equal(t, factory2 == nil, false)

	registry := &registry{}
	registry.registerFactory(factory1)
	registry.registerFactory(factory2)

	err = registry.spawnFactories()
	equal(t, err, nil)

<<<<<<< HEAD
	equal(t, registry.spawnFactories(), nil)
	err := registry.closeFactories()
=======
	err = registry.closeFactories()
>>>>>>> 6ea299b3
	equal(t, err != nil, true)
	equal(t, fmt.Sprint(err), ``+
		`failed to close service 'gontainer.funcResult' (index 0) of factory `+
		`'Factory[func() interface {}]' from 'github.com/NVIDIA/gontainer': failed to close 2`+"\n"+
		`failed to close service 'gontainer.funcResult' (index 0) of factory `+
		`'Factory[func(context.Context) interface {}]' from 'github.com/NVIDIA/gontainer': failed to close 1`)
}

// TestIsNonEmptyInterface tests checking of argument to be non-empty interface.
func TestIsNonEmptyInterface(t *testing.T) {
	var t1 any
	var t2 interface{}
	var t3 struct{}
	var t4 string
	var t5 interface{ Close() error }

	equal(t, isNonEmptyInterface(reflect.TypeOf(&t1).Elem()), false)
	equal(t, isNonEmptyInterface(reflect.TypeOf(&t2).Elem()), false)
	equal(t, isNonEmptyInterface(reflect.TypeOf(&t3).Elem()), false)
	equal(t, isNonEmptyInterface(reflect.TypeOf(&t4).Elem()), false)
	equal(t, isNonEmptyInterface(reflect.TypeOf(&t5).Elem()), true)
}

// TestIsEmptyInterface tests checking of argument to be empty interface.
func TestIsEmptyInterface(t *testing.T) {
	var t1 any
	var t2 interface{}
	var t3 struct{}
	var t4 string
	var t5 interface{ Close() error }

	equal(t, isEmptyInterface(reflect.TypeOf(&t1).Elem()), true)
	equal(t, isEmptyInterface(reflect.TypeOf(&t2).Elem()), true)
	equal(t, isEmptyInterface(reflect.TypeOf(&t3).Elem()), false)
	equal(t, isEmptyInterface(reflect.TypeOf(&t4).Elem()), false)
	equal(t, isEmptyInterface(reflect.TypeOf(&t5).Elem()), false)
}

// TestIsContextInterface tests checking of argument to be context.
func TestIsContextInterface(t *testing.T) {
	var t1 any
	var t2 interface{}
	var t3 struct{}
	var t4 string
	var t5 context.Context

	equal(t, isContextInterface(reflect.TypeOf(&t1).Elem()), false)
	equal(t, isContextInterface(reflect.TypeOf(&t2).Elem()), false)
	equal(t, isContextInterface(reflect.TypeOf(&t3).Elem()), false)
	equal(t, isContextInterface(reflect.TypeOf(&t4).Elem()), false)
	equal(t, isContextInterface(reflect.TypeOf(&t5).Elem()), true)
}

// TestIsServiceFunc tests checking of service functions.
func TestIsServiceFunc(t *testing.T) {
	svcErr := errors.New("test")
	svcFunc := func() error { return svcErr }

	tests := []struct {
		name  string
		arg1  func() reflect.Value
		want1 reflect.Value
		want2 bool
	}{{
		name: "AnyTypeVarWithFunc",
		arg1: func() reflect.Value {
			var svcFuncAny any = svcFunc
			return reflect.ValueOf(&svcFuncAny).Elem()
		},
		want1: reflect.ValueOf(svcFunc),
		want2: true,
	}, {
		name: "FuncTypeVarWithFunc",
		arg1: func() reflect.Value {
			var svcFuncTyped = svcFunc
			return reflect.ValueOf(&svcFuncTyped).Elem()
		},
		want1: reflect.ValueOf(&svcFunc).Elem(),
		want2: true,
	}, {
		name: "FuncWithReceivers",
		arg1: func() reflect.Value {
			var svcFuncWrapped funcWithReceivers = svcFunc
			return reflect.ValueOf(&svcFuncWrapped).Elem()
		},
		want1: reflect.Value{},
		want2: false,
	}, {
		name: "AnyTypeVarWithInt",
		arg1: func() reflect.Value {
			var intValue any = 5
			return reflect.ValueOf(&intValue).Elem()
		},
		want1: reflect.Value{},
		want2: false,
	}, {
		name: "IntTypeVarWithInt",
		arg1: func() reflect.Value {
			intValue := 5
			return reflect.ValueOf(&intValue).Elem()
		},
		want1: reflect.Value{},
		want2: false,
	}}
	for _, tt := range tests {
		t.Run(tt.name, func(t *testing.T) {
			got1, got2 := isServiceFunc(tt.arg1())
			if (got1.IsValid() || tt.want1.IsValid()) && (got1.Pointer() != tt.want1.Pointer()) {
				t.Errorf("isServiceFunc() got1 = %s, want1 %s", got1, tt.want1)
			}
			if got2 != tt.want2 {
				t.Errorf("isServiceFunc() got2 = %v, want2 %v", got2, tt.want2)
			}
		})
	}
}

// TestWrapServiceFunc tests wrapping of service functions.
func TestWrapServiceFunc(t *testing.T) {
	svcErr := errors.New("test")
	svcFunc1 := func() error { return svcErr }
	svcFunc2 := func() {}

	tests := []struct {
		name  string
		arg1  func() reflect.Value
		want1 error
		want2 error
	}{{
		name: "AnyTypeVarWithFunc1",
		arg1: func() reflect.Value {
			var svcFuncAny any = svcFunc1
			return reflect.ValueOf(&svcFuncAny).Elem()
		},
		want1: svcErr,
		want2: nil,
	}, {
		name: "FuncTypeVarWithFunc1",
		arg1: func() reflect.Value {
			var svcFuncTyped = svcFunc1
			return reflect.ValueOf(&svcFuncTyped).Elem()
		},
		want1: svcErr,
		want2: nil,
	}, {
		name: "FuncTypeVarWithFunc2",
		arg1: func() reflect.Value {
			var svcFuncTyped = svcFunc2
			return reflect.ValueOf(&svcFuncTyped).Elem()
		},
		want1: nil,
		want2: nil,
	}}
	for _, tt := range tests {
		t.Run(tt.name, func(t *testing.T) {
			got1, got2 := startServiceFunc(tt.arg1())
			if !reflect.DeepEqual(got1.Interface().(funcResult).Close(), tt.want1) {
				t.Errorf("startServiceFunc() got1 = %v, want1 %v", got1, tt.want1)
			}
			if !reflect.DeepEqual(got2, tt.want2) {
				t.Errorf("startServiceFunc() got2 = %v, want2 %v", got2, tt.want2)
			}
		})
	}
}

// funcWithReceivers is a function type with receivers.
type funcWithReceivers func() error

// Error defines example method on the service func.
func (f funcWithReceivers) Error() string {
	return "error"
}<|MERGE_RESOLUTION|>--- conflicted
+++ resolved
@@ -40,16 +40,9 @@
 	equal(t, err, nil)
 
 	registry := &registry{}
-<<<<<<< HEAD
-	equal(t, registry.registerFactory(factory), nil)
-	equal(t, registry.factories, []*Factory{factory})
-	equal(t, factory.factoryFunc == nil, false)
-	equal(t, factory.factoryLoaded, true)
-=======
 	registry.registerFactory(factory)
 	equal(t, registry.factories[0], factory)
 	equal(t, factory.source.fn == nil, false)
->>>>>>> 6ea299b3
 }
 
 // TestRegistryValidateFactories tests corresponding registry method.
@@ -199,32 +192,17 @@
 	for _, tt := range tests {
 		t.Run(tt.name, func(t *testing.T) {
 			registry := &registry{}
-<<<<<<< HEAD
-			for _, factory := range tt.factories {
-				equal(t, registry.registerFactory(factory), nil)
-=======
 			for _, source := range tt.factories {
 				factory, err := source.factory()
 				equal(t, err, nil)
 				equal(t, factory == nil, false)
 				registry.registerFactory(factory)
->>>>>>> 6ea299b3
 			}
 			tt.wantErr(t, registry.validateFactories())
 		})
 	}
 }
 
-<<<<<<< HEAD
-// TestRegistryProduceServices tests corresponding registry method.
-func TestRegistryProduceServices(t *testing.T) {
-	factory := NewFactory(func() bool { return true })
-
-	registry := &registry{}
-	equal(t, registry.registerFactory(factory), nil)
-	equal(t, registry.spawnFactories(), nil)
-	equal(t, factory.factorySpawned, true)
-=======
 // TestRegistrySpawnFactories tests corresponding registry method.
 func TestRegistrySpawnFactories(t *testing.T) {
 	source := NewFactory(func() bool { return true })
@@ -235,7 +213,6 @@
 
 	registry := &registry{}
 	registry.registerFactory(factory)
->>>>>>> 6ea299b3
 
 	err = registry.spawnFactories()
 	equal(t, err, nil)
@@ -256,9 +233,6 @@
 	equal(t, factory == nil, false)
 
 	registry := &registry{}
-<<<<<<< HEAD
-	equal(t, registry.registerFactory(NewFactory(func() (bool, error) {
-=======
 	registry.registerFactory(factory)
 
 	wg := sync.WaitGroup{}
@@ -279,7 +253,6 @@
 // TestRegistrySpawnWithErrors tests corresponding registry method.
 func TestRegistrySpawnWithErrors(t *testing.T) {
 	source := NewFactory(func() (bool, error) {
->>>>>>> 6ea299b3
 		return false, errors.New("failed to create new service")
 	})
 
@@ -290,11 +263,7 @@
 	registry := &registry{}
 	registry.registerFactory(factory)
 
-<<<<<<< HEAD
-	err := registry.spawnFactories()
-=======
 	err = registry.spawnFactories()
->>>>>>> 6ea299b3
 	equal(t, err != nil, true)
 	equal(t, fmt.Sprint(err), `failed to spawn services of `+
 		`'Factory[func() (bool, error)]' from 'github.com/NVIDIA/gontainer': `+
@@ -314,12 +283,6 @@
 		}
 	})
 
-<<<<<<< HEAD
-	registry := &registry{}
-	equal(t, registry.registerFactory(factory), nil)
-	equal(t, registry.spawnFactories(), nil)
-	equal(t, factory.factorySpawned, true)
-=======
 	factory, err := source.factory()
 	equal(t, err, nil)
 	equal(t, factory == nil, false)
@@ -328,7 +291,6 @@
 	registry.registerFactory(factory)
 	equal(t, registry.spawnFactories(), nil)
 	equal(t, factory.spawned, true)
->>>>>>> 6ea299b3
 
 	// Let factory function start executing in the background.
 	time.Sleep(time.Millisecond)
@@ -342,20 +304,10 @@
 
 // TestRegistryCloseWithError tests corresponding registry method.
 func TestRegistryCloseWithError(t *testing.T) {
-<<<<<<< HEAD
-	registry := &registry{}
-
-	equal(t, registry.registerFactory(NewFactory(func(ctx context.Context) any {
-		return func() error { return errors.New("failed to close 1") }
-	})), nil)
-
-	equal(t, registry.registerFactory(NewFactory(func() any {
-=======
 	source1 := NewFactory(func(ctx context.Context) any {
 		return func() error { return errors.New("failed to close 1") }
 	})
 	source2 := NewFactory(func() any {
->>>>>>> 6ea299b3
 		return func() error { return errors.New("failed to close 2") }
 	})
 
@@ -374,12 +326,7 @@
 	err = registry.spawnFactories()
 	equal(t, err, nil)
 
-<<<<<<< HEAD
-	equal(t, registry.spawnFactories(), nil)
-	err := registry.closeFactories()
-=======
 	err = registry.closeFactories()
->>>>>>> 6ea299b3
 	equal(t, err != nil, true)
 	equal(t, fmt.Sprint(err), ``+
 		`failed to close service 'gontainer.funcResult' (index 0) of factory `+
